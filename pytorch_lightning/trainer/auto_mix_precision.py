from abc import ABC

from pytorch_lightning import _logger as log
<<<<<<< HEAD
from pytorch_lightning.utilities import is_apex_available, is_native_amp_available
=======
from pytorch_lightning.utilities import APEX_AVAILABLE, NATIVE_AMP_AVALAIBLE, rank_zero_warn, AMPType
>>>>>>> a6e7aa77


class TrainerAMPMixin(ABC):

    # this is just a summary on variables used in this abstract class,
    #  the proper values/initialisation should be done in child class
    precision: int

<<<<<<< HEAD
    def init_amp(self):
        if is_native_amp_available():
            log.debug("`amp_level` has been deprecated since v0.7.4 (native amp does not require it)")

        assert self.precision in (16, 32), 'only 32 or 16 bit precision supported'

        if self.use_amp and is_native_amp_available():
            log.info('Using native 16bit precision.')
            return

        if self.use_amp and not is_apex_available():  # pragma: no-cover
=======
    def _setup_amp_type(self, amp_type: str):
        self.amp_type = None
        if self.precision != 16:
            # no AMP requested, so we can leave now
            return
        amp_type = amp_type.lower()
        assert amp_type in ('native', 'apex'), f'Unsupported amp type {amp_type}'
        if amp_type == 'native':
            if not NATIVE_AMP_AVALAIBLE:
                rank_zero_warn('You have asked for native AMP but your PyTorch version does not support it.'
                               ' Consider upgrading with `pip install torch>=1.6`.'
                               ' We will attempt to use NVIDIA Apex for this session.')
                amp_type = 'apex'
            else:
                log.info('Using native 16bit precision.')
                self.amp_type = AMPType.NATIVE
        if amp_type == 'apex':
            if not APEX_AVAILABLE:
                rank_zero_warn('You have asked for Apex AMP but you have not installed it yet.'
                               ' Install apex first using this guide: https://github.com/NVIDIA/apex#linux')
            else:
                log.info('Using APEX 16bit precision.')
                self.amp_type = AMPType.APEX
        if not self.amp_type:
>>>>>>> a6e7aa77
            raise ModuleNotFoundError(
                f'You have asked for AMP support {amp_type}, but there is no support on your side yet.'
                f' Consider installing torch >= 1.6 or NVIDIA Apex.'
            )

    def init_amp(self, amp_type: str):
        assert self.precision in (16, 32), 'only 32 or 16 bit precision supported'

        self._setup_amp_type(amp_type)

    @property
    def use_amp(self) -> bool:
        return self.precision == 16<|MERGE_RESOLUTION|>--- conflicted
+++ resolved
@@ -1,11 +1,7 @@
 from abc import ABC
 
 from pytorch_lightning import _logger as log
-<<<<<<< HEAD
-from pytorch_lightning.utilities import is_apex_available, is_native_amp_available
-=======
 from pytorch_lightning.utilities import APEX_AVAILABLE, NATIVE_AMP_AVALAIBLE, rank_zero_warn, AMPType
->>>>>>> a6e7aa77
 
 
 class TrainerAMPMixin(ABC):
@@ -14,19 +10,6 @@
     #  the proper values/initialisation should be done in child class
     precision: int
 
-<<<<<<< HEAD
-    def init_amp(self):
-        if is_native_amp_available():
-            log.debug("`amp_level` has been deprecated since v0.7.4 (native amp does not require it)")
-
-        assert self.precision in (16, 32), 'only 32 or 16 bit precision supported'
-
-        if self.use_amp and is_native_amp_available():
-            log.info('Using native 16bit precision.')
-            return
-
-        if self.use_amp and not is_apex_available():  # pragma: no-cover
-=======
     def _setup_amp_type(self, amp_type: str):
         self.amp_type = None
         if self.precision != 16:
@@ -51,7 +34,6 @@
                 log.info('Using APEX 16bit precision.')
                 self.amp_type = AMPType.APEX
         if not self.amp_type:
->>>>>>> a6e7aa77
             raise ModuleNotFoundError(
                 f'You have asked for AMP support {amp_type}, but there is no support on your side yet.'
                 f' Consider installing torch >= 1.6 or NVIDIA Apex.'
