--- conflicted
+++ resolved
@@ -1,5 +1,3 @@
-<<<<<<< HEAD
-=======
 # Copyright The PyTorch Lightning team.
 #
 # Licensed under the Apache License, Version 2.0 (the "License");
@@ -15,7 +13,6 @@
 # limitations under the License.
 
 import importlib
->>>>>>> 527b9dca
 from abc import ABC
 from collections.abc import Mapping, Sequence
 from copy import copy
